--- conflicted
+++ resolved
@@ -17,13 +17,9 @@
 scikit-rf = "^0.32.0"
 pydantic = "^2.8.2"
 toml = "^0.10.2"
-<<<<<<< HEAD
+colorlog = "^6.8.2"
 pytest = "^8.2.2"
 pytest-cov = "^5.0.0"
-=======
-colorlog = "^6.8.2"
-
->>>>>>> 2087dd63
 
 [tool.poetry.group.dev.dependencies]
 ipykernel = "^6.26.0"
