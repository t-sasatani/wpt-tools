--- conflicted
+++ resolved
@@ -1,8 +1,4 @@
 # wpt_tools
-<<<<<<< HEAD
-https://wpt-tools.readthedocs.io/en/latest/
-=======
 Please note that this project is in its very early development stages and is not guaranteed to work.
 See inital documentation here.
-https://wpt-tools.readthedocs.io/
->>>>>>> 22456f03
+https://wpt-tools.readthedocs.io/